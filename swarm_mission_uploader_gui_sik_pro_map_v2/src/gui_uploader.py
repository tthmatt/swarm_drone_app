
#!/usr/bin/env python3
import threading, queue, time, csv, os, math
from pathlib import Path
from tkinter import (
    Tk,
    StringVar,
    BooleanVar,
    DoubleVar,
    IntVar,
    ttk,
    filedialog,
    Text,
    END,
    DISABLED,
    NORMAL,
    messagebox,
    Toplevel,
    Listbox,
    SINGLE,
)
from matplotlib.figure import Figure
from matplotlib.backends.backend_tkagg import FigureCanvasTkAgg
from pymavlink import mavutil as pymavutil

from uploader_core import (mavlink_connect, wait_heartbeat_all, read_qgc_wpl, write_qgc_wpl, mission_upload_pref_float, arm_and_start, apply_offset)
from live_map_tab import LiveMapTab

try:
    from serial.tools import list_ports
except Exception:
    list_ports = None

COMMON_BAUDS=[57600,115200]

class SwarmGUI:
    def __init__(self, root):
        self.root=root
        root.title('Swarm Mission Uploader — Pro (Map Preview)')
        root.geometry('1320x900')

        # Shared state
        self.mapping = {}          # sysid -> abs mission path
        self.discovered = {}       # sysid -> compid
        self.discovered_port = {}  # sysid -> endpoint
        self.ports = []            # list of dicts

        self.discover_s=DoubleVar(value=10.0)
        self.retries=IntVar(value=4)
        self.timeout_s=DoubleVar(value=6.0)
        self.arm_start=BooleanVar(value=False)
        self.stagger_s=DoubleVar(value=6.0)
        self.clear_first=BooleanVar(value=True)
        self.map_file=StringVar(value='')

        self.stop_flag=threading.Event(); self.log_q=queue.Queue()
        self._map_queue=queue.Queue(); self._map_positions={}; self._map_rows={}
        self._map_threads=[]; self._map_alive=False; self._map_dirty=False
        self._map_last_emit={}

        # Notebook tabs
        nb=ttk.Notebook(root); nb.pack(fill='both',expand=True)
        self.tab_upload=ttk.Frame(nb); nb.add(self.tab_upload,text='Uploader')
        self.tab_health=ttk.Frame(nb); nb.add(self.tab_health,text='Radio Health')
        self.tab_map=ttk.Frame(nb); nb.add(self.tab_map,text='Live Map')
        self.tab_gen=ttk.Frame(nb); nb.add(self.tab_gen,text='Batch Mission Generator')

        self._build_tab_uploader(self.tab_upload)
        self._build_tab_health(self.tab_health)
        self._build_tab_map(self.tab_map)
        self._build_tab_generator(self.tab_gen)

        self.root.after(100,self.flush_logs)
        self.root.after(200,self._map_process_queue)
        self.on_refresh_system_ports()

    # ---------- Logging ----------
    def log_write(self,msg): self.log_q.put(msg)
    def flush_logs(self):
        try:
            while True:
                msg=self.log_q.get_nowait()
                self.log.configure(state=NORMAL); self.log.insert(END,msg+'\n'); self.log.see(END); self.log.configure(state=DISABLED)
        except queue.Empty:
            pass
        self.root.after(100,self.flush_logs)

    # ---------- Uploader Tab ----------
    def _build_tab_uploader(self, parent):
        top=ttk.Frame(parent,padding=8); top.pack(fill='x')
        ttk.Label(top,text='Mapping CSV:').grid(row=0,column=0,sticky='w')
        ttk.Entry(top,textvariable=self.map_file,width=60).grid(row=0,column=1,columnspan=2,sticky='we',padx=5)
        ttk.Button(top,text='Load CSV…',command=self.on_load_csv).grid(row=0,column=3,sticky='w',padx=5)
        ttk.Button(top,text='Save CSV…',command=self.on_save_csv).grid(row=0,column=4,sticky='w')

        ports_frame=ttk.Labelframe(parent,text='SiK Ports',padding=8)
        ports_frame.pack(fill='x', padx=8)
        self.ports_tree=ttk.Treeview(ports_frame,columns=('port','baud','autobaud'),show='headings',height=4,selectmode='extended')
        self.ports_tree.heading('port',text='Serial Port'); self.ports_tree.heading('baud',text='Baud'); self.ports_tree.heading('autobaud',text='Auto-baud')
        self.ports_tree.column('port',width=320,anchor='w'); self.ports_tree.column('baud',width=100,anchor='center'); self.ports_tree.column('autobaud',width=100,anchor='center')
        self.ports_tree.pack(side='left',fill='x',expand=True)
        btns_port=ttk.Frame(ports_frame); btns_port.pack(side='right',fill='y')
        ttk.Button(btns_port,text='Add Port…',command=self.on_add_port).pack(fill='x',padx=5,pady=2)
        ttk.Button(btns_port,text='Remove Selected',command=self.on_remove_port).pack(fill='x',padx=5,pady=2)
        ttk.Button(btns_port,text='Refresh System Ports',command=self.on_refresh_system_ports).pack(fill='x',padx=5,pady=2)

        ctrl=ttk.Frame(parent,padding=8); ctrl.pack(fill='x')
        ttk.Label(ctrl,text='Discover (s)').grid(row=0,column=0,sticky='w'); ttk.Entry(ctrl,textvariable=self.discover_s,width=8).grid(row=0,column=1,sticky='w')
        ttk.Label(ctrl,text='Retries').grid(row=0,column=2,sticky='e'); ttk.Entry(ctrl,textvariable=self.retries,width=6).grid(row=0,column=3,sticky='w')
        ttk.Label(ctrl,text='Timeout (s)').grid(row=0,column=4,sticky='e'); ttk.Entry(ctrl,textvariable=self.timeout_s,width=6).grid(row=0,column=5,sticky='w')
        ttk.Checkbutton(ctrl,text='Clear previous mission before upload',variable=self.clear_first).grid(row=0,column=6,sticky='w',padx=12)
        ttk.Checkbutton(ctrl,text='Arm + AUTO + Start',variable=self.arm_start).grid(row=0,column=7,sticky='w',padx=12)
        ttk.Label(ctrl,text='Stagger (s)').grid(row=0,column=8,sticky='e'); ttk.Entry(ctrl,textvariable=self.stagger_s,width=6).grid(row=0,column=9,sticky='w')

        actions=ttk.Frame(parent,padding=(8,0)); actions.pack(fill='x')
        ttk.Button(actions,text='Discover via All Ports',command=self.on_discover).pack(side='left',padx=5)
        ttk.Button(actions,text='Assign Mission…',command=self.on_assign).pack(side='left',padx=5)
        self.btn_upload=ttk.Button(actions,text='Upload Missions (Parallel)',command=self.on_upload); self.btn_upload.pack(side='left',padx=5)
        self.btn_start=ttk.Button(actions,text='Start Missions',command=self.on_start,state=DISABLED); self.btn_start.pack(side='left',padx=5)
        self.btn_stop=ttk.Button(actions,text='Stop',command=self.on_stop,state=DISABLED); self.btn_stop.pack(side='left',padx=5)

        mid=ttk.Frame(parent,padding=8); mid.pack(fill='both',expand=True)
        self.tree=ttk.Treeview(mid,columns=('sysid','mission','status','port'),show='headings',height=12,selectmode='extended')
        self.tree.heading('sysid',text='SYSID'); self.tree.heading('mission',text='Mission File'); self.tree.heading('status',text='Status'); self.tree.heading('port',text='Discovered via Port')
        self.tree.column('sysid',width=80,anchor='center'); self.tree.column('mission',width=700,anchor='w'); self.tree.column('status',width=260,anchor='w'); self.tree.column('port',width=220,anchor='w')
        self.tree.pack(fill='x',pady=5)

        self.progress=ttk.Progressbar(mid,mode='determinate'); self.progress.pack(fill='x',pady=4)
        ttk.Label(mid,text='Log:').pack(anchor='w')
        self.log=Text(mid,height=16); self.log.pack(fill='both',expand=True)

    # ---------- Health Tab ----------
    def _build_tab_health(self, parent):
        top=ttk.Frame(parent,padding=8); top.pack(fill='x')
        ttk.Button(top,text='Start Monitoring',command=self.health_start).pack(side='left',padx=5)
        ttk.Button(top,text='Stop Monitoring',command=self.health_stop).pack(side='left',padx=5)
        ttk.Label(top,text='(Monitors RADIO/RADIO_STATUS from each configured port)').pack(side='left',padx=12)

        self.health_tree=ttk.Treeview(parent,columns=('port','rssi','remrssi','noise','rxerr','updated'),show='headings',height=14)
        for c,t,w in [('port','Port',340),('rssi','RSSI',100),('remrssi','Remote RSSI',120),('noise','Noise',100),('rxerr','RX Errors',100),('updated','Updated',160)]:
            self.health_tree.heading(c,text=t); self.health_tree.column(c,width=w,anchor='center' if c!='port' else 'w')
        self.health_tree.pack(fill='both',expand=True,padx=8,pady=8)
        self._health_threads=[]; self._health_alive=False; self._health_rows={}

    def health_start(self):
        self.health_stop()
        if not self.ports:
            messagebox.showinfo('Radio Health','Add at least one port on the Uploader tab.'); return
        self._health_alive=True; self._health_threads=[]
        for cfg in self.ports:
            t=threading.Thread(target=self._health_worker,args=(cfg,),daemon=True); self._health_threads.append(t); t.start()

    def health_stop(self): self._health_alive=False

    def _health_worker(self, cfg):
        for b in ([cfg['baud']] if not cfg['autobaud'] else [57600,115200]):
            if not self._health_alive: return
            ep=f"serial:{cfg['port']},{b}"
            try:
                m=mavlink_connect(ep)
            except Exception as e:
                self.log_write(f'[health] {ep} connect error: {e}'); continue
            self.log_write(f'[health] Monitoring {ep}')
            while self._health_alive:
                msg=m.recv_match(blocking=False)
                if not msg: time.sleep(0.05); continue
<<<<<<< HEAD
                if msg.get_type() in ('RADIO_STATUS','RADIO'):
=======
                if msg.get_type() in ('RADIO_STATUS', 'RADIO'):
>>>>>>> 345b8741
                    vals=(getattr(msg,'rssi',None),getattr(msg,'remrssi',None),getattr(msg,'noise',None),getattr(msg,'rxerrors',None))
                    self._health_update_row(ep, *vals)
            break

    def _health_update_row(self, ep, rssi, remrssi, noise, rxerr):
        if not hasattr(self,'health_tree'): return
        label=ep.split('serial:')[1]
        # find row by label
        for iid in self.health_tree.get_children():
            v=self.health_tree.item(iid,'values')
            if v and v[0]==label:
                self.health_tree.item(iid, values=(label, rssi, remrssi, noise, rxerr, time.strftime('%H:%M:%S')))
                return
        self.health_tree.insert('', 'end', values=(label, rssi, remrssi, noise, rxerr, time.strftime('%H:%M:%S')))

<<<<<<< HEAD
        # ---------- Live Map Tab ----------
    def _build_tab_map(self, parent):
        self.live_map_tab = LiveMapTab(self, parent, mavlink_connect)

    def map_start(self):
        if hasattr(self, 'live_map_tab'):
            self.live_map_tab.start()

    def map_stop(self):
        if hasattr(self, 'live_map_tab'):
            self.live_map_tab.stop()

    def map_clear(self):
        if hasattr(self, 'live_map_tab'):
            self.live_map_tab.clear()
=======
    # ---------- Live Map Tab ----------
    def _build_tab_map(self, parent):
        top=ttk.Frame(parent,padding=8); top.pack(fill='x')
        ttk.Button(top,text='Start Live View',command=self.map_start).pack(side='left',padx=5)
        ttk.Button(top,text='Stop',command=self.map_stop).pack(side='left',padx=5)
        ttk.Button(top,text='Clear',command=self.map_clear).pack(side='left',padx=5)
        ttk.Label(top,text='(Streams HEARTBEAT/GPS from configured ports)').pack(side='left',padx=12)

        status=ttk.Labelframe(parent,text='Vehicle Status',padding=8)
        status.pack(fill='x',padx=8,pady=(0,8))
        cols=('sysid','status','lat','lon','alt','source','updated')
        self.map_tree=ttk.Treeview(status,columns=cols,show='headings',height=8)
        headings=[('sysid','SYSID',70,'center'),('status','Status',220,'w'),('lat','Latitude',120,'center'),
                  ('lon','Longitude',120,'center'),('alt','Alt (m)',90,'center'),('source','Port',200,'w'),('updated','Updated',120,'center')]
        for key,title,width,anchor in headings:
            self.map_tree.heading(key,text=title)
            self.map_tree.column(key,width=width,anchor=anchor)
        vsb=ttk.Scrollbar(status,orient='vertical',command=self.map_tree.yview)
        self.map_tree.configure(yscrollcommand=vsb.set)
        self.map_tree.pack(side='left',fill='both',expand=True)
        vsb.pack(side='right',fill='y')

        canvas_frame=ttk.Frame(parent,padding=(8,0,8,8))
        canvas_frame.pack(fill='both',expand=True)
        self.live_fig=Figure(figsize=(6,4), dpi=100)
        self.live_ax=self.live_fig.add_subplot(111)
        self.live_canvas=FigureCanvasTkAgg(self.live_fig, master=canvas_frame)
        self.live_canvas_widget=self.live_canvas.get_tk_widget()
        self.live_canvas_widget.pack(fill='both',expand=True)
        self._map_reset_axes()

    def map_start(self):
        self.map_stop()
        if not self.ports:
            messagebox.showinfo('Live Map','Add at least one SiK port on the Uploader tab.'); return
        self.map_clear()
        self._map_alive=True; self._map_threads=[]
        self.log_write('[map] Starting live telemetry monitor...')
        for cfg in self.ports:
            t=threading.Thread(target=self._map_worker,args=(cfg,),daemon=True)
            self._map_threads.append(t); t.start()

    def map_stop(self):
        if not self._map_alive:
            return
        self._map_alive=False
        self.log_write('[map] Live telemetry monitor stopping...')

    def map_clear(self):
        self._map_positions.clear(); self._map_rows.clear(); self._map_last_emit.clear()
        if hasattr(self,'map_tree'):
            self.map_tree.delete(*self.map_tree.get_children())
        self._map_reset_axes(); self._map_dirty=False

    def _map_reset_axes(self):
        if not hasattr(self,'live_ax'):
            return
        self.live_ax.clear()
        self.live_ax.set_xlabel('Latitude'); self.live_ax.set_ylabel('Longitude'); self.live_ax.set_title('Live Vehicle Positions')
        self.live_ax.grid(True, linestyle='--', linewidth=0.5)
        try:
            self.live_ax.set_aspect('equal', adjustable='datalim')
        except Exception:
            pass
        if hasattr(self,'live_canvas'):
            self.live_canvas.draw_idle()

    def _map_worker(self, cfg):
        bauds=[cfg['baud']] if not cfg['autobaud'] else [57600,115200]
        for b in bauds:
            if not self._map_alive:
                return
            ep=f"serial:{cfg['port']},{b}"
            self.log_write(f'[map] Listening on {ep}')
            try:
                m=mavlink_connect(ep)
            except Exception as e:
                self.log_write(f'[map] {ep} connect error: {e}')
                continue
            while self._map_alive:
                msg=m.recv_match(blocking=False)
                if not msg:
                    time.sleep(0.1); continue
                mtype=msg.get_type()
                try:
                    sysid=msg.get_srcSystem()
                except Exception:
                    sysid=None
                if not sysid:
                    continue
                if mtype=='GLOBAL_POSITION_INT':
                    lat=getattr(msg,'lat',None); lon=getattr(msg,'lon',None)
                    if lat is None or lon is None:
                        continue
                    lat=lat/1e7; lon=lon/1e7
                    alt=getattr(msg,'relative_alt',getattr(msg,'alt',None))
                    if alt is not None:
                        alt=alt/1000.0
                    if self._should_emit(sysid,'pos',0.2):
                        self._map_queue.put(('position', sysid, lat, lon, alt, ep, 'Global Position'))
                elif mtype=='GPS_RAW_INT':
                    lat=getattr(msg,'lat',None); lon=getattr(msg,'lon',None)
                    if lat is None or lon is None:
                        continue
                    lat=lat/1e7; lon=lon/1e7
                    alt=getattr(msg,'alt',None)
                    if alt is not None:
                        alt=alt/1000.0
                    fix_type=getattr(msg,'fix_type',None)
                    status=f'GPS Raw ({self._describe_fix(fix_type)})'
                    if self._should_emit(sysid,'gps',0.5):
                        self._map_queue.put(('position', sysid, lat, lon, alt, ep, status))
                elif mtype=='HEARTBEAT':
                    if self._should_emit(sysid,'hb',1.0):
                        status=self._describe_heartbeat(msg)
                        self._map_queue.put(('status', sysid, status, ep))
            try:
                m.close()
            except Exception:
                pass
            return
        self.log_write(f'[map] No telemetry received via {cfg["port"]}')

    def _should_emit(self, sysid, kind, interval):
        key=(sysid,kind)
        now=time.time(); last=self._map_last_emit.get(key,0)
        if now-last>=interval:
            self._map_last_emit[key]=now
            return True
        return False

    def _map_process_queue(self):
        try:
            while True:
                item=self._map_queue.get_nowait()
                if not item:
                    continue
                if item[0]=='position':
                    _, sysid, lat, lon, alt, ep, status=item
                    self._map_handle_position(sysid, lat, lon, alt, ep, status)
                elif item[0]=='status':
                    _, sysid, status, ep=item
                    self._map_handle_status(sysid, status, ep)
        except queue.Empty:
            pass
        self._map_draw_if_dirty()
        self.root.after(400,self._map_process_queue)

    def _map_handle_position(self, sysid, lat, lon, alt, ep, status):
        data=self._map_positions.get(sysid,{})
        data.update({'lat':lat,'lon':lon,'alt':alt,'source':self._format_source(ep),'timestamp':time.time(),'status':status})
        self._map_positions[sysid]=data
        self._update_map_tree(sysid,data)
        self._map_dirty=True

    def _map_handle_status(self, sysid, status, ep):
        data=self._map_positions.get(sysid,{})
        data.update({'status':status,'source':self._format_source(ep),'timestamp':time.time()})
        self._map_positions[sysid]=data
        self._update_map_tree(sysid,data)

    def _update_map_tree(self, sysid, data=None):
        if not hasattr(self,'map_tree'):
            return
        if data is None:
            data=self._map_positions.get(sysid,{})
        lat=data.get('lat'); lon=data.get('lon'); alt=data.get('alt')
        lat_txt=f'{lat:.6f}' if lat is not None else '—'
        lon_txt=f'{lon:.6f}' if lon is not None else '—'
        alt_txt=f'{alt:.1f}' if alt is not None else '—'
        status=data.get('status','')
        src=data.get('source','')
        ts=time.strftime('%H:%M:%S', time.localtime(data.get('timestamp',time.time())))
        vals=(sysid, status, lat_txt, lon_txt, alt_txt, src, ts)
        iid=self._map_rows.get(sysid)
        if iid and self.map_tree.exists(iid):
            self.map_tree.item(iid, values=vals)
        else:
            self._map_rows[sysid]=self.map_tree.insert('', 'end', values=vals)

    def _map_draw_if_dirty(self):
        if not self._map_dirty:
            return
        self._map_draw_points(); self._map_dirty=False

    def _map_draw_points(self):
        if not hasattr(self,'live_ax'):
            return
        self.live_ax.clear()
        self.live_ax.set_xlabel('Latitude'); self.live_ax.set_ylabel('Longitude'); self.live_ax.set_title('Live Vehicle Positions')
        self.live_ax.grid(True, linestyle='--', linewidth=0.5)
        pts=[(data.get('lat'), data.get('lon'), sid) for sid,data in self._map_positions.items() if data.get('lat') is not None and data.get('lon') is not None]
        if pts:
            xs=[p[0] for p in pts]; ys=[p[1] for p in pts]
            self.live_ax.scatter(xs, ys, c='tab:blue', s=50)
            for lat, lon, sid in pts:
                self.live_ax.text(lat, lon, str(sid), fontsize=9, ha='left', va='bottom')
            try:
                self.live_ax.set_aspect('equal', adjustable='datalim')
            except Exception:
                pass
            self.live_ax.margins(0.1)
        self.live_canvas.draw_idle()

    def _format_source(self, ep):
        if isinstance(ep,str) and ep.startswith('serial:'):
            return ep.split('serial:')[1]
        return ep

    def _describe_fix(self, fix_type):
        mapping={1:'No Fix',2:'2D',3:'3D',4:'DGPS',5:'RTK Float',6:'RTK Fixed'}
        return mapping.get(fix_type,'Unknown')

    def _describe_heartbeat(self, msg):
        try:
            mode=pymavutil.mode_string_v10(msg)
        except Exception:
            mode='UNKNOWN'
        try:
            armed=bool(msg.base_mode & pymavutil.mavlink.MAV_MODE_FLAG_SAFETY_ARMED)
        except Exception:
            armed=None
        if armed is None:
            return f'Heartbeat ({mode})'
        state='ARMED' if armed else 'DISARMED'
        return f'{mode} ({state})'
>>>>>>> 345b8741

    # ---------- Generator Tab (with Map Preview) ----------
    def _build_tab_generator(self, parent):
        top=ttk.Frame(parent,padding=8); top.pack(fill='x')
        self.template_path=StringVar(value='')
        ttk.Label(top,text='Template .waypoints:').grid(row=0,column=0,sticky='w')
        ttk.Entry(top,textvariable=self.template_path,width=60).grid(row=0,column=1,sticky='we',padx=5)
        ttk.Button(top,text='Browse…',command=self.on_pick_template).grid(row=0,column=2,sticky='w')

        mode_frame=ttk.Frame(parent,padding=8); mode_frame.pack(fill='x')
        self.mode=StringVar(value='Line')
        ttk.Label(mode_frame,text='Pattern:').pack(side='left')
        ttk.Radiobutton(mode_frame,text='Line',variable=self.mode,value='Line').pack(side='left',padx=6)
        ttk.Radiobutton(mode_frame,text='Circle',variable=self.mode,value='Circle').pack(side='left',padx=6)

        params=ttk.Labelframe(parent,text='Parameters',padding=8); params.pack(fill='x',padx=8)
        self.dx=DoubleVar(value=10.0); self.dy=DoubleVar(value=0.0); self.alt_dz=DoubleVar(value=0.0); self.radius=DoubleVar(value=20.0)
        ttk.Label(params,text='dx per index (m)').grid(row=0,column=0,sticky='e'); ttk.Entry(params,textvariable=self.dx,width=8).grid(row=0,column=1,sticky='w')
        ttk.Label(params,text='dy per index (m)').grid(row=0,column=2,sticky='e'); ttk.Entry(params,textvariable=self.dy,width=8).grid(row=0,column=3,sticky='w')
        ttk.Label(params,text='Altitude delta (m)').grid(row=0,column=4,sticky='e'); ttk.Entry(params,textvariable=self.alt_dz,width=8).grid(row=0,column=5,sticky='w')
        ttk.Label(params,text='Circle radius (m)').grid(row=1,column=0,sticky='e'); ttk.Entry(params,textvariable=self.radius,width=8).grid(row=1,column=1,sticky='w')

        out=ttk.Labelframe(parent,text='Output',padding=8); out.pack(fill='x',padx=8)
        self.out_dir=StringVar(value=str((Path.cwd()/ 'generated_missions').resolve()))
        ttk.Label(out,text='Save to folder:').grid(row=0,column=0,sticky='w')
        ttk.Entry(out,textvariable=self.out_dir,width=60).grid(row=0,column=1,sticky='we',padx=5)
        ttk.Button(out,text='Choose…',command=self.on_pick_outdir).grid(row=0,column=2,sticky='w')

        actions=ttk.Frame(parent,padding=8); actions.pack(fill='x')
        ttk.Button(actions,text='Generate for Selected SYSIDs',command=self.on_generate_for_selected).pack(side='left',padx=5)
        ttk.Button(actions,text='Assign to Selected (no save)',command=self.on_assign_generated_nosave).pack(side='left',padx=5)
        ttk.Button(actions,text='Preview on Map',command=self.on_preview_map).pack(side='left',padx=5)
        ttk.Button(actions,text='Clear Preview',command=self._clear_preview).pack(side='left',padx=5)

        # Help
        helpbox=Text(parent,height=6); helpbox.pack(fill='x',padx=8,pady=6)
        helpbox.insert(END, """Select SYSIDs on the Uploader tab, choose a template mission, pick Line or Circle pattern.
Line: applies dx,dy meters * index per SYSID; optional altitude delta.
Circle: evenly spaces SYSIDs on a circle of radius (m) around the first waypoint.
Generated files save as mission_sysidXX.waypoints; mapping updates automatically.
""")
        helpbox.configure(state=DISABLED)

        # Map preview
        self._init_map_preview(parent)

    # ----- Map preview helpers -----
    def _init_map_preview(self, parent):
        self.fig = Figure(figsize=(6,4), dpi=100)
        self.ax = self.fig.add_subplot(111)
        self.ax.set_xlabel('Latitude'); self.ax.set_ylabel('Longitude'); self.ax.set_title('Mission Preview')
        self.canvas = FigureCanvasTkAgg(self.fig, master=parent)
        self.canvas_widget = self.canvas.get_tk_widget()
        self.canvas_widget.pack(fill='both', expand=True, padx=8, pady=8)

    def _clear_preview(self):
        if hasattr(self,'ax'):
            self.ax.clear(); self.ax.set_xlabel('Latitude'); self.ax.set_ylabel('Longitude'); self.ax.set_title('Mission Preview')
            self.ax.grid(True, linestyle='--', linewidth=0.5)
            self.canvas.draw_idle()

    def _plot_items(self, items, label=None):
        if not items: return
        xs=[it['x'] for it in items]; ys=[it['y'] for it in items]
        self.ax.plot(xs, ys, marker='o', linewidth=1.5)
        if label is not None:
            self.ax.text(xs[0], ys[0], str(label))
        try:
            self.ax.set_aspect('equal', adjustable='datalim')
        except Exception:
            pass
        self.ax.grid(True, linestyle='--', linewidth=0.5)

    def on_preview_map(self):
        base=self._load_template()
        if base is None: return
        sids=self._get_selected_sysids()
        if not sids:
            messagebox.showinfo('Preview','Select SYSIDs on the Uploader tab first.'); return
        self._clear_preview()
        for idx, sid in enumerate(sids):
            items=self._generate_items(base, idx, len(sids))
            self._plot_items(items, label=sid)
        self.canvas.draw_idle()

    # ----- Template / generation helpers -----
    def on_pick_template(self):
        fn=filedialog.askopenfilename(title='Choose template (.waypoints)', filetypes=[('Waypoints','*.waypoints'),('All','*.*')])
        if fn: self.template_path.set(fn)

    def on_pick_outdir(self):
        d=filedialog.askdirectory(title='Choose output folder')
        if d: self.out_dir.set(d)

    def _get_selected_sysids(self):
        sids=[]; 
        for iid in self.tree.selection():
            v=self.tree.item(iid,'values')
            if v: sids.append(int(v[0]))
        return sorted(sids)

    def _load_template(self):
        p=Path(self.template_path.get()).expanduser()
        if not p.exists():
            messagebox.showerror('Template','Pick a valid .waypoints template first.'); return None
        try:
            return read_qgc_wpl(p)
        except Exception as e:
            messagebox.showerror('Template', f'Failed to read template: {e}'); return None

    def _generate_items(self, base_items, index, total):
        if self.mode.get()=='Line':
            dx=self.dx.get()*index; dy=self.dy.get()*index; dz=self.alt_dz.get()
            return apply_offset(base_items, dx_m=dx, dy_m=dy, dz_m=dz)
        else:
            r=self.radius.get(); angle=(index/max(1,total))*2*math.pi
            dx=r*math.cos(angle); dy=r*math.sin(angle); dz=self.alt_dz.get()
            return apply_offset(base_items, dx_m=dx, dy_m=dy, dz_m=dz)

    def on_generate_for_selected(self):
        base=self._load_template()
        if base is None: return
        sids=self._get_selected_sysids()
        if not sids:
            messagebox.showinfo('Generate','Select SYSIDs on the Uploader tab first.'); return
        outdir=Path(self.out_dir.get()).expanduser(); outdir.mkdir(parents=True, exist_ok=True)
        for idx, sid in enumerate(sids):
            items=self._generate_items(base, idx, len(sids))
            fn=outdir / f'mission_sysid{sid}.waypoints'
            write_qgc_wpl(fn, items)
            self.mapping[sid]=str(fn.resolve())
            self._update_tree_cell(sid,'mission', self.mapping[sid])
        self.log_write(f'Generated missions for SYSIDs {sids} into {outdir}')
        messagebox.showinfo('Generate', 'Missions generated and assigned.')

    def on_assign_generated_nosave(self):
        base=self._load_template()
        if base is None: return
        sids=self._get_selected_sysids()
        if not sids:
            messagebox.showinfo('Assign','Select SYSIDs on the Uploader tab first.'); return
        tmpdir=Path(self.out_dir.get()).expanduser(); tmpdir.mkdir(parents=True, exist_ok=True)
        for idx, sid in enumerate(sids):
            items=self._generate_items(base, idx, len(sids))
            fn=tmpdir / f'mission_sysid{sid}.waypoints'
            write_qgc_wpl(fn, items)
            self.mapping[sid]=str(fn.resolve())
            self._update_tree_cell(sid,'mission', self.mapping[sid])
        self.log_write(f'Assigned generated missions (no explicit save path) for SYSIDs {sids} into {self.out_dir.get()}')

    # ----- Shared utils (uploader) -----
    def on_refresh_system_ports(self):
        if list_ports is None:
            self._system_ports=[]; self.log_write('pyserial not available; cannot enumerate ports.'); return
        ports=[p.device for p in list_ports.comports()]; self._system_ports=ports
        self.log_write(f'Available ports: {ports}')

    def _port_picker_dialog(self):
        dlg=Toplevel(self.root); dlg.title('Add Port'); dlg.grab_set()
        ttk.Label(dlg,text='Select a serial port:').pack(anchor='w',padx=10,pady=(10,4))
        lb=Listbox(dlg,selectmode=SINGLE,height=8)
        choices=[p for p in getattr(self,'_system_ports',[]) if all(d['port']!=p for d in self.ports)]
        for p in choices: lb.insert(END,p)
        lb.pack(fill='both',expand=True,padx=10)
        frm=ttk.Frame(dlg); frm.pack(fill='x',padx=10,pady=8)
        ttk.Label(frm,text='Baud:').grid(row=0,column=0,sticky='e'); baud_var=IntVar(value=57600)
        baud_box=ttk.Combobox(frm,textvariable=baud_var,values=COMMON_BAUDS,state='readonly',width=10); baud_box.grid(row=0,column=1,sticky='w',padx=6)
        autobaud_var=BooleanVar(value=True); ttk.Checkbutton(frm,text='Auto-baud 57600→115200',variable=autobaud_var).grid(row=0,column=2,sticky='w',padx=6)
        btns=ttk.Frame(dlg); btns.pack(fill='x',padx=10,pady=(0,10))
        result={'value':None}
        def do_ok():
            sel=lb.curselection()
            if not sel:
                messagebox.showinfo('Add Port','Select a port from the list.'); return
            result['value']=(lb.get(sel[0]), int(baud_var.get()), bool(autobaud_var.get()))
            dlg.destroy()
        def do_cancel(): dlg.destroy()
        ttk.Button(btns,text='Add',command=do_ok).pack(side='left'); ttk.Button(btns,text='Cancel',command=do_cancel).pack(side='right')
        dlg.wait_window(); return result['value']

    def on_add_port(self):
        if not hasattr(self,'_system_ports') or not self._system_ports:
            self.on_refresh_system_ports()
            if not self._system_ports:
                messagebox.showinfo('Add Port','No system ports found.'); return
        picked=self._port_picker_dialog()
        if not picked: return
        port, baud, autobaud = picked
        self.ports.append({'port':port,'baud':baud,'autobaud':autobaud})
        self.ports_tree.insert('', 'end', values=(port, baud, 'Yes' if autobaud else 'No'))
        self.log_write(f'Added port: {port} (baud {baud}, autobaud {autobaud})')

    def on_remove_port(self):
        sel=self.ports_tree.selection()
        for iid in sel:
            vals=self.ports_tree.item(iid,'values'); port=vals[0]
            self.ports=[d for d in self.ports if d['port']!=port]
            self.ports_tree.delete(iid)
            self.log_write(f'Removed port: {port}')

    def on_load_csv(self):
        path=self.map_file.get().strip()
        if not path:
            path=filedialog.askopenfilename(title='Load mapping CSV', filetypes=[('CSV','*.csv')])
            if not path: return
            self.map_file.set(path)
        try:
            with open(path,newline='') as f:
                rdr=csv.DictReader(f); self.mapping.clear()
                for row in rdr: self.mapping[int(row['sysid'])]=os.path.abspath(os.path.expanduser(row['mission_file']))
        except Exception as e:
            messagebox.showerror('Load CSV', f'Failed to load: {e}'); return
        for iid in self.tree.get_children():
            sid=int(self.tree.item(iid,'values')[0])
            if sid in self.mapping:
                self.tree.set(iid,'mission', self.mapping[sid])
        self.log_write(f'Loaded mapping CSV: {path}')

    def on_save_csv(self):
        path=self.map_file.get().strip()
        if not path:
            path=filedialog.asksaveasfilename(title='Save mapping CSV as', defaultextension='.csv', filetypes=[('CSV','*.csv')])
            if not path: return
            self.map_file.set(path)
        try:
            with open(path,'w',newline='') as f:
                w=csv.writer(f); w.writerow(['sysid','mission_file'])
                for sid,mpath in sorted(self.mapping.items()):
                    w.writerow([sid, mpath])
            self.log_write(f'Saved mapping CSV to {path}')
        except Exception as e:
            messagebox.showerror('Save CSV', f'Failed to save: {e}')

    def on_assign(self):
        sel=self.tree.selection()
        if not sel:
            messagebox.showinfo('Assign Mission','Select one or more SYSIDs in the table first.'); return
        fn=filedialog.askopenfilename(title='Choose mission (.waypoints)', filetypes=[('Waypoints','*.waypoints'),('All','*.*')])
        if not fn: return
        for iid in sel:
            sid=int(self.tree.item(iid,'values')[0])
            self.mapping[sid]=os.path.abspath(fn); self.tree.set(iid,'mission', self.mapping[sid])
            self._update_tree_cell(sid,'status','Assigned')
        self.log_write(f'Assigned mission: {fn} to SYSIDs {[int(self.tree.item(iid,"values")[0]) for iid in sel]}')

    def on_discover(self):
        self.tree.delete(*self.tree.get_children()); self.progress['value']=0; self.stop_flag.clear()
        self.discovered.clear(); self.discovered_port.clear()
        if not self.ports:
            messagebox.showinfo('Discover','Add at least one SiK port first.'); return
        threading.Thread(target=self._discover_thread,daemon=True).start()

    def _discover_on_port(self, port, baud, autobaud, out_q, dur):
        try:
            if autobaud:
                for b in [57600,115200]:
                    if self.stop_flag.is_set(): return
                    ep=f'serial:{port},{b}'; self.log_write(f'Trying {ep} ...')
                    try:
                        m=mavlink_connect(ep); found=wait_heartbeat_all(m,timeout=3.0)
                        if found:
                            self.log_write(f'Auto-baud success on {port} at {b}; SYSIDs {sorted(found.keys())}')
                            extra=wait_heartbeat_all(m,timeout=dur)
                            for k,v in (found|extra).items(): out_q.put((k,v,ep))
                            return
                    except Exception as e:
                        self.log_write(f'{port}@{b} error: {e}')
                self.log_write(f'Auto-baud failed on {port}')
            else:
                ep=f'serial:{port},{baud}'; self.log_write(f'Connecting {ep} ...')
                m=mavlink_connect(ep); found=wait_heartbeat_all(m,timeout=dur)
                for k,v in found.items(): out_q.put((k,v,ep))
        except Exception as e:
            self.log_write(f'{port} discover error: {e}')

    def _discover_thread(self):
        dur=float(self.discover_s.get()); out_q=queue.Queue(); threads=[]
        for cfg in self.ports:
            t=threading.Thread(target=self._discover_on_port,args=(cfg['port'],cfg['baud'],cfg['autobaud'],out_q,dur),daemon=True)
            threads.append(t); t.start()
        alive=True; start=time.time()
        while alive and time.time()-start < dur+6:
            alive=any(t.is_alive() for t in threads)
            try:
                sid,comp,ep=out_q.get(timeout=0.2)
                self.discovered[sid]=comp; self.discovered_port[sid]=ep
                self.tree.insert('', 'end', values=(sid, self.mapping.get(sid,''), 'Discovered', ep.split('serial:')[1]))
            except queue.Empty:
                pass
        self.log_write(f'Discovered SYSIDs: {sorted(self.discovered.keys())}')
        self.btn_start.config(state='disabled')

    def on_upload(self):
        if not self.discovered:
            messagebox.showinfo('Upload','Discover vehicles first.'); return
        self.stop_flag.clear(); self.btn_stop.config(state='normal'); self.btn_start.config(state='disabled')
        threading.Thread(target=self._upload_thread,daemon=True).start()

    def _upload_worker(self, ep, targets, missions, retries, timeout_s, clear):
        self.log_write(f'[{ep}] Uploading to SYSIDs {targets}')
        try:
            m=mavlink_connect(ep)
        except Exception as e:
            self.log_write(f'[{ep}] connect error: {e}'); return False
        ok=True
        for sid in targets:
            if self.stop_flag.is_set(): self.log_write('Stopped by user.'); return False
            compid=self.discovered[sid]; self._update_tree_cell(sid,'status','Uploading mission...')
            try:
                mission_upload_pref_float(m,sid,compid,missions[sid],retries=retries,timeout=timeout_s,clear_first=clear,on_log=self.log_write)
                self._update_tree_cell(sid,'status','Upload OK')
            except Exception as e:
                ok=False; self._update_tree_cell(sid,'status',f'Upload FAILED: {e}')
        return ok

    def _upload_thread(self):
        targets=[sid for sid in sorted(self.discovered.keys()) if sid in self.mapping]
        if not targets:
            self.log_write('No SYSIDs have missions assigned. Use "Assign Mission…" or the Generator tab.'); return
        missions={}
        for sid in targets:
            try:
                p=Path(self.mapping[sid]).expanduser().resolve()
                missions[sid]=read_qgc_wpl(p); self.log_write(f'[sysid {sid}] Parsed {len(missions[sid])} items from {p.name}')
            except Exception as e:
                self.log_write(f'[sysid {sid}] Parse error: {e}'); return
        groups={}
        for sid in targets:
            ep=self.discovered_port.get(sid); groups.setdefault(ep,[]).append(sid)
        retries=int(self.retries.get()); timeout_s=float(self.timeout_s.get()); clear=bool(self.clear_first.get())
        threads=[]; res_q=queue.Queue()
        for ep, sids in groups.items():
            t=threading.Thread(target=lambda: res_q.put(self._upload_worker(ep,sids,missions,retries,timeout_s,clear)),daemon=True)
            threads.append(t); t.start()
        for t in threads: t.join()
        all_ok=True
        while not res_q.empty(): all_ok=all_ok and bool(res_q.get())
        if all_ok:
            self.btn_start.config(state='normal'); self.log_write("All uploads OK across ports. 'Start Missions' is enabled.")
        else:
            self.btn_start.config(state='disabled')
        self.btn_stop.config(state='disabled')

    def on_start(self):
        if not self.arm_start.get():
            self.log_write('Arm + AUTO + Start is OFF. Not starting missions.'); return
        self.stop_flag.clear(); self.btn_stop.config(state='normal')
        threading.Thread(target=self._start_thread,daemon=True).start()

    def _start_thread(self):
        groups={}
        for sid in sorted(self.discovered.keys()):
            ep=self.discovered_port.get(sid); groups.setdefault(ep,[]).append(sid)
        if not groups:
            self.log_write('No groups/ports to start.'); return
        stagger=float(self.stagger_s.get())
        for ep, sids in groups.items():
            try: m=mavlink_connect(ep)
            except Exception as e: self.log_write(f'[{ep}] connect error: {e}'); continue
            for i,sid in enumerate(sids,1):
                if self.stop_flag.is_set(): self.log_write('Stopped by user.'); break
                self._update_tree_cell(sid,'status','ARM + AUTO + START ...')
                try: arm_and_start(m,sid); self._update_tree_cell(sid,'status','Started')
                except Exception as e: self._update_tree_cell(sid,'status',f'Start FAILED: {e}')
                if stagger>0 and i<len(sids): time.sleep(stagger)
        self.btn_stop.config(state='disabled')

    def on_stop(self): self.stop_flag.set(); self.log_write('Stop requested...')

    def _update_tree_cell(self,sid,col,val):
        for iid in self.tree.get_children():
            vals=self.tree.item(iid,'values')
            if vals and int(vals[0])==int(sid):
                self.tree.set(iid,col,val); break

def main():
    root=Tk(); app=SwarmGUI(root); root.mainloop()
if __name__=='__main__':
    main()<|MERGE_RESOLUTION|>--- conflicted
+++ resolved
@@ -164,11 +164,7 @@
             while self._health_alive:
                 msg=m.recv_match(blocking=False)
                 if not msg: time.sleep(0.05); continue
-<<<<<<< HEAD
-                if msg.get_type() in ('RADIO_STATUS','RADIO'):
-=======
-                if msg.get_type() in ('RADIO_STATUS', 'RADIO'):
->>>>>>> 345b8741
+ main
                     vals=(getattr(msg,'rssi',None),getattr(msg,'remrssi',None),getattr(msg,'noise',None),getattr(msg,'rxerrors',None))
                     self._health_update_row(ep, *vals)
             break
@@ -184,250 +180,7 @@
                 return
         self.health_tree.insert('', 'end', values=(label, rssi, remrssi, noise, rxerr, time.strftime('%H:%M:%S')))
 
-<<<<<<< HEAD
-        # ---------- Live Map Tab ----------
-    def _build_tab_map(self, parent):
-        self.live_map_tab = LiveMapTab(self, parent, mavlink_connect)
-
-    def map_start(self):
-        if hasattr(self, 'live_map_tab'):
-            self.live_map_tab.start()
-
-    def map_stop(self):
-        if hasattr(self, 'live_map_tab'):
-            self.live_map_tab.stop()
-
-    def map_clear(self):
-        if hasattr(self, 'live_map_tab'):
-            self.live_map_tab.clear()
-=======
-    # ---------- Live Map Tab ----------
-    def _build_tab_map(self, parent):
-        top=ttk.Frame(parent,padding=8); top.pack(fill='x')
-        ttk.Button(top,text='Start Live View',command=self.map_start).pack(side='left',padx=5)
-        ttk.Button(top,text='Stop',command=self.map_stop).pack(side='left',padx=5)
-        ttk.Button(top,text='Clear',command=self.map_clear).pack(side='left',padx=5)
-        ttk.Label(top,text='(Streams HEARTBEAT/GPS from configured ports)').pack(side='left',padx=12)
-
-        status=ttk.Labelframe(parent,text='Vehicle Status',padding=8)
-        status.pack(fill='x',padx=8,pady=(0,8))
-        cols=('sysid','status','lat','lon','alt','source','updated')
-        self.map_tree=ttk.Treeview(status,columns=cols,show='headings',height=8)
-        headings=[('sysid','SYSID',70,'center'),('status','Status',220,'w'),('lat','Latitude',120,'center'),
-                  ('lon','Longitude',120,'center'),('alt','Alt (m)',90,'center'),('source','Port',200,'w'),('updated','Updated',120,'center')]
-        for key,title,width,anchor in headings:
-            self.map_tree.heading(key,text=title)
-            self.map_tree.column(key,width=width,anchor=anchor)
-        vsb=ttk.Scrollbar(status,orient='vertical',command=self.map_tree.yview)
-        self.map_tree.configure(yscrollcommand=vsb.set)
-        self.map_tree.pack(side='left',fill='both',expand=True)
-        vsb.pack(side='right',fill='y')
-
-        canvas_frame=ttk.Frame(parent,padding=(8,0,8,8))
-        canvas_frame.pack(fill='both',expand=True)
-        self.live_fig=Figure(figsize=(6,4), dpi=100)
-        self.live_ax=self.live_fig.add_subplot(111)
-        self.live_canvas=FigureCanvasTkAgg(self.live_fig, master=canvas_frame)
-        self.live_canvas_widget=self.live_canvas.get_tk_widget()
-        self.live_canvas_widget.pack(fill='both',expand=True)
-        self._map_reset_axes()
-
-    def map_start(self):
-        self.map_stop()
-        if not self.ports:
-            messagebox.showinfo('Live Map','Add at least one SiK port on the Uploader tab.'); return
-        self.map_clear()
-        self._map_alive=True; self._map_threads=[]
-        self.log_write('[map] Starting live telemetry monitor...')
-        for cfg in self.ports:
-            t=threading.Thread(target=self._map_worker,args=(cfg,),daemon=True)
-            self._map_threads.append(t); t.start()
-
-    def map_stop(self):
-        if not self._map_alive:
-            return
-        self._map_alive=False
-        self.log_write('[map] Live telemetry monitor stopping...')
-
-    def map_clear(self):
-        self._map_positions.clear(); self._map_rows.clear(); self._map_last_emit.clear()
-        if hasattr(self,'map_tree'):
-            self.map_tree.delete(*self.map_tree.get_children())
-        self._map_reset_axes(); self._map_dirty=False
-
-    def _map_reset_axes(self):
-        if not hasattr(self,'live_ax'):
-            return
-        self.live_ax.clear()
-        self.live_ax.set_xlabel('Latitude'); self.live_ax.set_ylabel('Longitude'); self.live_ax.set_title('Live Vehicle Positions')
-        self.live_ax.grid(True, linestyle='--', linewidth=0.5)
-        try:
-            self.live_ax.set_aspect('equal', adjustable='datalim')
-        except Exception:
-            pass
-        if hasattr(self,'live_canvas'):
-            self.live_canvas.draw_idle()
-
-    def _map_worker(self, cfg):
-        bauds=[cfg['baud']] if not cfg['autobaud'] else [57600,115200]
-        for b in bauds:
-            if not self._map_alive:
-                return
-            ep=f"serial:{cfg['port']},{b}"
-            self.log_write(f'[map] Listening on {ep}')
-            try:
-                m=mavlink_connect(ep)
-            except Exception as e:
-                self.log_write(f'[map] {ep} connect error: {e}')
-                continue
-            while self._map_alive:
-                msg=m.recv_match(blocking=False)
-                if not msg:
-                    time.sleep(0.1); continue
-                mtype=msg.get_type()
-                try:
-                    sysid=msg.get_srcSystem()
-                except Exception:
-                    sysid=None
-                if not sysid:
-                    continue
-                if mtype=='GLOBAL_POSITION_INT':
-                    lat=getattr(msg,'lat',None); lon=getattr(msg,'lon',None)
-                    if lat is None or lon is None:
-                        continue
-                    lat=lat/1e7; lon=lon/1e7
-                    alt=getattr(msg,'relative_alt',getattr(msg,'alt',None))
-                    if alt is not None:
-                        alt=alt/1000.0
-                    if self._should_emit(sysid,'pos',0.2):
-                        self._map_queue.put(('position', sysid, lat, lon, alt, ep, 'Global Position'))
-                elif mtype=='GPS_RAW_INT':
-                    lat=getattr(msg,'lat',None); lon=getattr(msg,'lon',None)
-                    if lat is None or lon is None:
-                        continue
-                    lat=lat/1e7; lon=lon/1e7
-                    alt=getattr(msg,'alt',None)
-                    if alt is not None:
-                        alt=alt/1000.0
-                    fix_type=getattr(msg,'fix_type',None)
-                    status=f'GPS Raw ({self._describe_fix(fix_type)})'
-                    if self._should_emit(sysid,'gps',0.5):
-                        self._map_queue.put(('position', sysid, lat, lon, alt, ep, status))
-                elif mtype=='HEARTBEAT':
-                    if self._should_emit(sysid,'hb',1.0):
-                        status=self._describe_heartbeat(msg)
-                        self._map_queue.put(('status', sysid, status, ep))
-            try:
-                m.close()
-            except Exception:
-                pass
-            return
-        self.log_write(f'[map] No telemetry received via {cfg["port"]}')
-
-    def _should_emit(self, sysid, kind, interval):
-        key=(sysid,kind)
-        now=time.time(); last=self._map_last_emit.get(key,0)
-        if now-last>=interval:
-            self._map_last_emit[key]=now
-            return True
-        return False
-
-    def _map_process_queue(self):
-        try:
-            while True:
-                item=self._map_queue.get_nowait()
-                if not item:
-                    continue
-                if item[0]=='position':
-                    _, sysid, lat, lon, alt, ep, status=item
-                    self._map_handle_position(sysid, lat, lon, alt, ep, status)
-                elif item[0]=='status':
-                    _, sysid, status, ep=item
-                    self._map_handle_status(sysid, status, ep)
-        except queue.Empty:
-            pass
-        self._map_draw_if_dirty()
-        self.root.after(400,self._map_process_queue)
-
-    def _map_handle_position(self, sysid, lat, lon, alt, ep, status):
-        data=self._map_positions.get(sysid,{})
-        data.update({'lat':lat,'lon':lon,'alt':alt,'source':self._format_source(ep),'timestamp':time.time(),'status':status})
-        self._map_positions[sysid]=data
-        self._update_map_tree(sysid,data)
-        self._map_dirty=True
-
-    def _map_handle_status(self, sysid, status, ep):
-        data=self._map_positions.get(sysid,{})
-        data.update({'status':status,'source':self._format_source(ep),'timestamp':time.time()})
-        self._map_positions[sysid]=data
-        self._update_map_tree(sysid,data)
-
-    def _update_map_tree(self, sysid, data=None):
-        if not hasattr(self,'map_tree'):
-            return
-        if data is None:
-            data=self._map_positions.get(sysid,{})
-        lat=data.get('lat'); lon=data.get('lon'); alt=data.get('alt')
-        lat_txt=f'{lat:.6f}' if lat is not None else '—'
-        lon_txt=f'{lon:.6f}' if lon is not None else '—'
-        alt_txt=f'{alt:.1f}' if alt is not None else '—'
-        status=data.get('status','')
-        src=data.get('source','')
-        ts=time.strftime('%H:%M:%S', time.localtime(data.get('timestamp',time.time())))
-        vals=(sysid, status, lat_txt, lon_txt, alt_txt, src, ts)
-        iid=self._map_rows.get(sysid)
-        if iid and self.map_tree.exists(iid):
-            self.map_tree.item(iid, values=vals)
-        else:
-            self._map_rows[sysid]=self.map_tree.insert('', 'end', values=vals)
-
-    def _map_draw_if_dirty(self):
-        if not self._map_dirty:
-            return
-        self._map_draw_points(); self._map_dirty=False
-
-    def _map_draw_points(self):
-        if not hasattr(self,'live_ax'):
-            return
-        self.live_ax.clear()
-        self.live_ax.set_xlabel('Latitude'); self.live_ax.set_ylabel('Longitude'); self.live_ax.set_title('Live Vehicle Positions')
-        self.live_ax.grid(True, linestyle='--', linewidth=0.5)
-        pts=[(data.get('lat'), data.get('lon'), sid) for sid,data in self._map_positions.items() if data.get('lat') is not None and data.get('lon') is not None]
-        if pts:
-            xs=[p[0] for p in pts]; ys=[p[1] for p in pts]
-            self.live_ax.scatter(xs, ys, c='tab:blue', s=50)
-            for lat, lon, sid in pts:
-                self.live_ax.text(lat, lon, str(sid), fontsize=9, ha='left', va='bottom')
-            try:
-                self.live_ax.set_aspect('equal', adjustable='datalim')
-            except Exception:
-                pass
-            self.live_ax.margins(0.1)
-        self.live_canvas.draw_idle()
-
-    def _format_source(self, ep):
-        if isinstance(ep,str) and ep.startswith('serial:'):
-            return ep.split('serial:')[1]
-        return ep
-
-    def _describe_fix(self, fix_type):
-        mapping={1:'No Fix',2:'2D',3:'3D',4:'DGPS',5:'RTK Float',6:'RTK Fixed'}
-        return mapping.get(fix_type,'Unknown')
-
-    def _describe_heartbeat(self, msg):
-        try:
-            mode=pymavutil.mode_string_v10(msg)
-        except Exception:
-            mode='UNKNOWN'
-        try:
-            armed=bool(msg.base_mode & pymavutil.mavlink.MAV_MODE_FLAG_SAFETY_ARMED)
-        except Exception:
-            armed=None
-        if armed is None:
-            return f'Heartbeat ({mode})'
-        state='ARMED' if armed else 'DISARMED'
-        return f'{mode} ({state})'
->>>>>>> 345b8741
+main
 
     # ---------- Generator Tab (with Map Preview) ----------
     def _build_tab_generator(self, parent):
